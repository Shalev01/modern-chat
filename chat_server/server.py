--- conflicted
+++ resolved
@@ -35,16 +35,6 @@
     logger.info(f"Loaded {len(user_keys)} user keys")
     return user_keys
 
-<<<<<<< HEAD
-    def on_connection(self, websocket: WebSocket):
-        self.clients.append(ChatClient(websocket))
-        print(f"on_connection - new client conected")
-        websocket.send_text("a socket has joined")
-
-    def on_message(self, websocket: WebSocket):
-        print(f)
-
-=======
 
 class SecureChatServer:
     def __init__(self, user_keys: Dict[str, object]):
@@ -52,7 +42,6 @@
         self.clients: Dict[websockets.ServerConnection, Optional[str]] = {}
         self.users: Dict[str, websockets.ServerConnection] = {}
         self.active_user_keys: Dict[str, object] = {}
->>>>>>> 594c086c
 
     def validate_signature(self, message: JoinMessage, public_key) -> bool:
         try:
